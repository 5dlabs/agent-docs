//! MCP tool definitions

use anyhow::{anyhow, Result};
use async_trait::async_trait;
use doc_server_database::{
    models::ToolConfig,
    queries::{DocumentQueries, MetadataFilters},
    DatabasePool,
};
use doc_server_embeddings::OpenAIEmbeddingClient;
use serde_json::{json, Value};
use std::fmt::Write as _;
use tracing::debug;

/// Base trait for MCP tools
#[async_trait]
pub trait Tool {
    /// Get the tool definition for MCP
    fn definition(&self) -> Value;

    /// Execute the tool with given arguments
    async fn execute(&self, arguments: Value) -> Result<String>;
}

/// Rust documentation query tool
pub struct RustQueryTool {
    db_pool: DatabasePool,
    #[allow(dead_code)]
    embedding_client: OpenAIEmbeddingClient,
}

impl RustQueryTool {
    /// Create a new Rust query tool
    /// Create a new Rust query tool.
    ///
    /// # Errors
    ///
    /// Returns an error if the embedding client fails to initialize.
    pub fn new(db_pool: DatabasePool) -> Result<Self> {
        let embedding_client = OpenAIEmbeddingClient::new()?;

        Ok(Self {
            db_pool,
            embedding_client,
        })
    }

    /// Perform semantic search for Rust documentation
    async fn semantic_search(&self, query: &str, limit: Option<i64>) -> Result<String> {
        debug!("Performing Rust documentation search for: {}", query);

        // For now, use a simple database search (we'll add real embeddings later)
        let dummy_embedding = vec![0.0; 3072]; // Placeholder embedding

        // Perform vector similarity search
        let results = DocumentQueries::rust_vector_search(
            self.db_pool.pool(),
            &dummy_embedding,
            limit.unwrap_or(5),
        )
        .await?;

        if results.is_empty() {
            return Ok("No relevant Rust documentation found for your query.".to_string());
        }

        // Format results
        let mut response = format!(
            "Found {} relevant Rust documentation results:\n\n",
            results.len()
        );

        for (i, doc) in results.iter().enumerate() {
            let metadata = doc
                .metadata
                .as_object()
                .and_then(|m| m.get("crate_name"))
                .and_then(|c| c.as_str())
                .unwrap_or("unknown");

            let _ = write!(
                &mut response,
                "{}. **{}** (from `{metadata}`)\n{}...\n\n",
                i + 1,
                doc.doc_path,
                doc.content.chars().take(300).collect::<String>()
            );
        }

        Ok(response)
    }
}

#[async_trait]
impl Tool for RustQueryTool {
    fn definition(&self) -> Value {
        json!({
            "name": "rust_query",
            "description": "Search and retrieve information from Rust crate documentation. Query across 40+ popular Rust crates including tokio, serde, clap, sqlx, axum, and more.",
            "inputSchema": {
                "type": "object",
                "properties": {
                    "query": {
                        "type": "string",
                        "description": "The search query. Can be a specific function name, concept, or natural language question about Rust code."
                    },
                    "limit": {
                        "type": "integer",
                        "description": "Maximum number of results to return (default: 5, max: 20)",
                        "minimum": 1,
                        "maximum": 20
                    }
                },
                "required": ["query"]
            }
        })
    }

    async fn execute(&self, arguments: Value) -> Result<String> {
        let query = arguments
            .get("query")
            .and_then(|q| q.as_str())
            .ok_or_else(|| anyhow!("Missing required 'query' parameter"))?;

        let limit = arguments.get("limit").and_then(Value::as_i64);

        // Validate limit
        if let Some(l) = limit {
            if !(1..=20).contains(&l) {
                return Err(anyhow!("Limit must be between 1 and 20"));
            }
        }

        self.semantic_search(query, limit).await
    }
}

/// Dynamic query tool that works with any document type
pub struct DynamicQueryTool {
    config: ToolConfig,
    db_pool: DatabasePool,
    #[allow(dead_code)]
    embedding_client: OpenAIEmbeddingClient,
}

impl DynamicQueryTool {
    /// Create a new dynamic query tool
    ///
    /// # Errors
    ///
    /// Returns an error if the embedding client fails to initialize.
    pub fn new(config: ToolConfig, db_pool: DatabasePool) -> Result<Self> {
        let embedding_client = OpenAIEmbeddingClient::new()?;

        Ok(Self {
            config,
            db_pool,
            embedding_client,
        })
    }

    /// Perform semantic search for documents of the configured type
    async fn semantic_search(
        &self,
        query: &str,
        limit: Option<i64>,
        filters: Option<MetadataFilters>,
    ) -> Result<String> {
        debug!(
            "Performing {} documentation search for: {}",
            self.config.doc_type, query
        );

        // For now, use a simple database search (we'll add real embeddings later)
        let dummy_embedding = vec![0.0; 3072]; // Placeholder embedding

        // Perform vector similarity search filtered by doc_type and metadata
        let results = if let Some(metadata_filters) = filters {
            DocumentQueries::doc_type_vector_search_with_filters(
                self.db_pool.pool(),
                &self.config.doc_type,
                &dummy_embedding,
                limit.unwrap_or(5),
                &metadata_filters,
            )
            .await?
        } else {
            DocumentQueries::doc_type_vector_search(
                self.db_pool.pool(),
                &self.config.doc_type,
                &dummy_embedding,
                limit.unwrap_or(5),
            )
            .await?
        };

        if results.is_empty() {
            return Ok(format!(
                "No relevant {} documentation found for your query.",
                self.config.title
            ));
        }

        // Format results with source attribution and relevance
        let mut response = format!(
            "Found {} relevant {} results:\n\n",
            results.len(),
            self.config.title
        );

        for (i, doc) in results.iter().enumerate() {
            // Extract source information from metadata
            let source_info = self.extract_source_info(doc);
            let relevance_score = self.calculate_relevance_score(i, results.len());

            // Apply adaptive formatting based on content type
            let formatted_content = Self::format_content_adaptively(doc);

            let _ = write!(
                &mut response,
                "{}. **{}** ({source_info})\n*Relevance: {:.1}%*\n\n{formatted_content}\n\n",
                i + 1,
                doc.doc_path,
                relevance_score * 100.0,
            );
        }

        Ok(response)
    }

    /// Format content adaptively based on metadata hints
<<<<<<< HEAD
    #[allow(clippy::unused_self)]
    fn format_content_adaptively(&self, doc: &doc_server_database::models::Document) -> String {
=======
    fn format_content_adaptively(doc: &doc_server_database::models::Document) -> String {
>>>>>>> 73e83941
        // Check content format from metadata
        let format = doc
            .metadata
            .as_object()
            .and_then(|m| m.get("format"))
            .and_then(|f| f.as_str());

        match format {
            Some("bob" | "msc") => {
                // Preserve ASCII art structure for diagrams
                format!(
                    "```\n{}\n```\n\n*Diagram Content ({})*",
                    doc.content.chars().take(800).collect::<String>(),
                    format.unwrap_or("ascii")
                )
            }
            Some("pdf") => {
                // Show PDF metadata summary
                let size = doc
                    .metadata
                    .as_object()
                    .and_then(|m| m.get("size"))
                    .and_then(|s| s.as_str())
                    .unwrap_or("unknown size");
                let page_count = doc
                    .metadata
                    .as_object()
                    .and_then(|m| m.get("page_count"))
                    .and_then(serde_json::Value::as_i64)
                    .unwrap_or(0);

                format!(
                    "**PDF Document Summary**\n\n- Size: {}\n- Pages: {}\n- Location: {}\n\n**Content Preview:**\n{}...",
                    size,
                    page_count,
                    doc.doc_path,
                    doc.content.chars().take(300).collect::<String>()
                )
            }
            Some("markdown") | None => {
                // Format as markdown with proper structure
                let content_preview = doc.content.chars().take(400).collect::<String>();
                if content_preview.starts_with('#') {
                    // Already has markdown headers
                    format!("{content_preview}...")
                } else {
                    // Add context
                    format!("```markdown\n{content_preview}...\n```")
                }
            }
            _ => {
                // Default formatting
                format!(
                    "{content_preview}...",
                    content_preview = doc.content.chars().take(300).collect::<String>()
                )
            }
        }
    }

    /// Extract source attribution from document metadata
    fn extract_source_info(&self, doc: &doc_server_database::models::Document) -> String {
        match self.config.doc_type.as_str() {
            "rust" => {
                // Extract crate name from metadata
                doc.metadata
                    .as_object()
                    .and_then(|m| m.get("crate_name"))
                    .and_then(|c| c.as_str())
                    .map_or_else(
                        || format!("source: {}", doc.source_name),
                        |name| format!("from `{name}`"),
                    )
            }
            "birdeye" => {
                // Extract API endpoint and method info
                let endpoint = doc
                    .metadata
                    .as_object()
                    .and_then(|m| m.get("endpoint"))
                    .and_then(|e| e.as_str())
                    .unwrap_or("unknown endpoint");
                let method = doc
                    .metadata
                    .as_object()
                    .and_then(|m| m.get("method"))
                    .and_then(|m| m.as_str())
                    .unwrap_or("GET");
                let api_version = doc
                    .metadata
                    .as_object()
                    .and_then(|m| m.get("api_version"))
                    .and_then(|v| v.as_str())
                    .unwrap_or("v1");
                format!("{method} {endpoint} - API {api_version}")
            }
            "solana" => {
                // Extract category and format info
                let category = doc
                    .metadata
                    .as_object()
                    .and_then(|m| m.get("category"))
                    .and_then(|c| c.as_str())
                    .unwrap_or("docs");
                let format = doc
                    .metadata
                    .as_object()
                    .and_then(|m| m.get("format"))
                    .and_then(|f| f.as_str())
                    .unwrap_or("markdown");
                format!("{category} - {format}")
            }
            _ => {
                // Default source attribution
                format!("source: {}", doc.source_name)
            }
        }
    }

    /// Calculate a mock relevance score based on result position
    #[allow(clippy::unused_self)]
    fn calculate_relevance_score(&self, position: usize, _total: usize) -> f64 {
        // Simple declining relevance based on position
        // In practice, this would be based on actual vector similarity
        #[allow(clippy::cast_precision_loss)]
        {
            1.0 - (position as f64 * 0.1).min(0.5)
        }
    }
}

#[async_trait]
impl Tool for DynamicQueryTool {
    fn definition(&self) -> Value {
        let mut properties = json!({
            "query": {
                "type": "string",
                "description": "The search query. Can be a specific function name, concept, or natural language question."
            },
            "limit": {
                "type": "integer",
                "description": "Maximum number of results to return (default: 5, max: 20)",
                "minimum": 1,
                "maximum": 20
            }
        });

        // Add optional filter properties based on metadata hints
        if let Some(hints) = &self.config.metadata_hints {
            let properties_obj = properties.as_object_mut().unwrap();

            if !hints.supported_formats.is_empty() {
                properties_obj.insert("format".to_string(), json!({
                    "type": "string",
                    "description": format!("Filter by content format. Supported: {}", hints.supported_formats.join(", ")),
                    "enum": hints.supported_formats
                }));
            }

            if !hints.supported_complexity_levels.is_empty() {
                properties_obj.insert("complexity".to_string(), json!({
                    "type": "string", 
                    "description": format!("Filter by complexity level. Supported: {}", hints.supported_complexity_levels.join(", ")),
                    "enum": hints.supported_complexity_levels
                }));
            }

            if !hints.supported_categories.is_empty() {
                properties_obj.insert("category".to_string(), json!({
                    "type": "string",
                    "description": format!("Filter by category. Supported: {}", hints.supported_categories.join(", ")),
                    "enum": hints.supported_categories
                }));
            }

            if !hints.supported_topics.is_empty() {
                properties_obj.insert("topic".to_string(), json!({
                    "type": "string",
                    "description": format!("Filter by topic. Supported: {}", hints.supported_topics.join(", ")),
                    "enum": hints.supported_topics
                }));
            }

            if hints.supports_api_version {
                properties_obj.insert(
                    "api_version".to_string(),
                    json!({
                        "type": "string",
                        "description": "Filter by API version (e.g., 'v1', 'v2')"
                    }),
                );
            }
        }

        json!({
            "name": self.config.name,
            "description": self.config.description,
            "inputSchema": {
                "type": "object",
                "properties": properties,
                "required": ["query"]
            }
        })
    }

    async fn execute(&self, arguments: Value) -> Result<String> {
        let query = arguments
            .get("query")
            .and_then(|q| q.as_str())
            .ok_or_else(|| anyhow!("Missing required 'query' parameter"))?;

        let limit = arguments.get("limit").and_then(Value::as_i64);

        // Validate limit
        if let Some(l) = limit {
            if !(1..=20).contains(&l) {
                return Err(anyhow!("Limit must be between 1 and 20"));
            }
        }

        // Parse optional metadata filters
        let filters = self.parse_metadata_filters(&arguments)?;

        self.semantic_search(query, limit, filters).await
    }
}

impl DynamicQueryTool {
    /// Parse metadata filters from arguments
    fn parse_metadata_filters(&self, arguments: &Value) -> Result<Option<MetadataFilters>> {
        let mut filters = MetadataFilters::default();
        let mut has_filters = false;

        // Extract format filter
        if let Some(format_val) = arguments.get("format").and_then(|f| f.as_str()) {
            if let Some(hints) = &self.config.metadata_hints {
                if hints.supported_formats.contains(&format_val.to_string()) {
                    filters.format = Some(format_val.to_string());
                    has_filters = true;
                } else {
                    return Err(anyhow!(
                        "Unsupported format '{}'. Supported: {}",
                        format_val,
                        hints.supported_formats.join(", ")
                    ));
                }
            }
        }

        // Extract complexity filter
        if let Some(complexity_val) = arguments.get("complexity").and_then(|c| c.as_str()) {
            if let Some(hints) = &self.config.metadata_hints {
                if hints
                    .supported_complexity_levels
                    .contains(&complexity_val.to_string())
                {
                    filters.complexity = Some(complexity_val.to_string());
                    has_filters = true;
                } else {
                    return Err(anyhow!(
                        "Unsupported complexity '{}'. Supported: {}",
                        complexity_val,
                        hints.supported_complexity_levels.join(", ")
                    ));
                }
            }
        }

        // Extract category filter
        if let Some(category_val) = arguments.get("category").and_then(|c| c.as_str()) {
            if let Some(hints) = &self.config.metadata_hints {
                if hints
                    .supported_categories
                    .contains(&category_val.to_string())
                {
                    filters.category = Some(category_val.to_string());
                    has_filters = true;
                } else {
                    return Err(anyhow!(
                        "Unsupported category '{}'. Supported: {}",
                        category_val,
                        hints.supported_categories.join(", ")
                    ));
                }
            }
        }

        // Extract topic filter
        if let Some(topic_val) = arguments.get("topic").and_then(|t| t.as_str()) {
            if let Some(hints) = &self.config.metadata_hints {
                if hints.supported_topics.contains(&topic_val.to_string()) {
                    filters.topic = Some(topic_val.to_string());
                    has_filters = true;
                } else {
                    return Err(anyhow!(
                        "Unsupported topic '{}'. Supported: {}",
                        topic_val,
                        hints.supported_topics.join(", ")
                    ));
                }
            }
        }

        // Extract API version filter
        if let Some(api_version_val) = arguments.get("api_version").and_then(|v| v.as_str()) {
            if let Some(hints) = &self.config.metadata_hints {
                if hints.supports_api_version {
                    filters.api_version = Some(api_version_val.to_string());
                    has_filters = true;
                } else {
                    return Err(anyhow!("API version filtering not supported for this tool"));
                }
            }
        }

        if has_filters {
            Ok(Some(filters))
        } else {
            Ok(None)
        }
    }
}<|MERGE_RESOLUTION|>--- conflicted
+++ resolved
@@ -229,12 +229,7 @@
     }
 
     /// Format content adaptively based on metadata hints
-<<<<<<< HEAD
-    #[allow(clippy::unused_self)]
-    fn format_content_adaptively(&self, doc: &doc_server_database::models::Document) -> String {
-=======
     fn format_content_adaptively(doc: &doc_server_database::models::Document) -> String {
->>>>>>> 73e83941
         // Check content format from metadata
         let format = doc
             .metadata

name: Build and Push Server (Prebuilt Binary)

on:
  workflow_dispatch:
    inputs:
      tag:
        description: "Image tag to publish (e.g., v0.1.0)"
        required: false
        type: string
  push:
    branches:
      - main
      - feature/**
      - feat/**
      - fix/**
      - hotfix/**

env:
  REGISTRY: ghcr.io
  IMAGE_BASE: ${{ github.repository }}

jobs:
  version:
    runs-on: ubuntu-latest
    outputs:
      version: ${{ steps.version.outputs.version }}
      short_sha: ${{ steps.version.outputs.short_sha }}
    steps:
      - uses: actions/checkout@v4
      - id: version
        run: |
          if [ -n "${{ inputs.tag }}" ]; then
            VERSION="${{ inputs.tag }}"
          else
            VERSION="latest"
          fi
          SHORT_SHA=$(git rev-parse --short HEAD)
          echo "version=${VERSION}" >> $GITHUB_OUTPUT
          echo "short_sha=${SHORT_SHA}" >> $GITHUB_OUTPUT

  test:
    runs-on: k8s-runner
    env:
      KUBECONFIG_CONTENT: ${{ secrets.KUBECONFIG }}
    steps:
      - uses: actions/checkout@v4
      - name: Configure kubeconfig (if provided)
        run: |
          if [ -n "${KUBECONFIG_CONTENT:-}" ]; then
            mkdir -p "$HOME/.kube"
            printf "%s" "$KUBECONFIG_CONTENT" > "$HOME/.kube/config"
            chmod 600 "$HOME/.kube/config"
            echo "KUBECONFIG=$HOME/.kube/config" >> $GITHUB_ENV
          else
            echo "No kubeconfig provided; skipping"
          fi
      - name: Setup Rust (pinned 1.88.0)
        run: |
          rustup toolchain install 1.88.0 --profile minimal
          rustup default 1.88.0
          rustup component add clippy rustfmt
          rustc --version
          cargo --version
          cargo fmt --version || true
      - name: Cache Rust build
        uses: Swatinem/rust-cache@v2
        with:
          workspaces: . -> target
      - name: Set test DB env (self-hosted runner)
        run: |
          if [ -n "${{ secrets.DATABASE_URL }}" ]; then echo "TEST_DATABASE_URL=${{ secrets.DATABASE_URL }}" >> $GITHUB_ENV; fi
          echo "APP_NAME=doc-server-ci" >> $GITHUB_ENV
          echo "POOL_MIN_CONNECTIONS=1" >> $GITHUB_ENV
          echo "POOL_MAX_CONNECTIONS=5" >> $GITHUB_ENV
          echo "POOL_ACQUIRE_TIMEOUT=10" >> $GITHUB_ENV
      - name: Format check
        run: cargo fmt --all -- --check
      - name: Clippy (warnings + pedantic)
        run: cargo clippy --all-targets --all-features -- -D warnings -W clippy::pedantic
      - name: Test suite (exclude live embeddings)
        run: cargo test --workspace --all-features --exclude doc-server-embeddings

  embeddings-live:
    needs: [test]
    runs-on: ubuntu-latest
    timeout-minutes: 25
    env:
      KUBECONFIG_CONTENT: ${{ secrets.KUBECONFIG }}
      OPENAI_API_KEY: ${{ secrets.OPENAI_API_KEY }}
      DATABASE_URL: ${{ secrets.DATABASE_URL }}
      RUST_LOG: info
    services:
      postgres:
        image: postgres:16
        env:
          POSTGRES_USER: postgres
          POSTGRES_PASSWORD: postgres
          POSTGRES_DB: docs_test
        ports:
          - 5432:5432
        options: >-
          --health-cmd "pg_isready -U postgres -d docs_test" --health-interval 10s --health-timeout 5s --health-retries 12
    steps:
      - name: Skip (no secrets)
        if: env.OPENAI_API_KEY == ''
        run: |
          echo "Skipping embeddings-live: OPENAI_API_KEY secret not set"

      - uses: actions/checkout@v4
        if: env.OPENAI_API_KEY != ''
      - name: Configure kubeconfig (if provided)
        if: env.OPENAI_API_KEY != ''
        run: |
          if [ -n "${KUBECONFIG_CONTENT:-}" ]; then
            mkdir -p "$HOME/.kube"
            printf "%s" "$KUBECONFIG_CONTENT" > "$HOME/.kube/config"
            chmod 600 "$HOME/.kube/config"
            echo "KUBECONFIG=$HOME/.kube/config" >> $GITHUB_ENV
          else
            echo "No kubeconfig provided; skipping"
          fi
      - name: Setup Rust (pinned 1.88.0)
        if: env.OPENAI_API_KEY != ''
        run: |
          rustup toolchain install 1.88.0 --profile minimal
          rustup default 1.88.0
      - name: Cache Rust build
        uses: Swatinem/rust-cache@v2
        if: env.OPENAI_API_KEY != ''
        with:
          workspaces: . -> target
      - name: Run embeddings live tests (unit tests inside crate)
        if: env.OPENAI_API_KEY != ''
        run: |
          # Fallback to CI postgres service if DATABASE_URL secret isn't set
          if [ -z "$DATABASE_URL" ]; then export DATABASE_URL=postgresql://postgres:postgres@localhost:5432/docs_test; fi
<<<<<<< HEAD
          # Allow override via workflow/repo env; default to 15 minutes to accommodate OpenAI batch latency
=======
>>>>>>> 4f7aad98
          export EMBEDDINGS_TEST_MAX_WAIT_SECS=${EMBEDDINGS_TEST_MAX_WAIT_SECS:-900}
          export EMBEDDINGS_TEST_POLL_SECS=${EMBEDDINGS_TEST_POLL_SECS:-5}
          cargo test -p doc-server-embeddings -- --nocapture

  # Build step removed - using optimized Dockerfile with cargo-chef
  # that builds the binary internally for better caching and optimization

  build-and-push-image:
    needs: [version, test]
    runs-on: k8s-runner
    env:
      KUBECONFIG_CONTENT: ${{ secrets.KUBECONFIG }}
    outputs:
      image_digest: ${{ steps.build.outputs.digest }}
      image_name: ${{ env.REGISTRY }}/${{ env.IMAGE_BASE }}/server:${{ needs.version.outputs.version }}
    permissions:
      contents: read
      packages: write
    steps:
      - uses: actions/checkout@v4
      - name: Configure kubeconfig (if provided)
        run: |
          if [ -n "${KUBECONFIG_CONTENT:-}" ]; then
            mkdir -p "$HOME/.kube"
            printf "%s" "$KUBECONFIG_CONTENT" > "$HOME/.kube/config"
            chmod 600 "$HOME/.kube/config"
            echo "KUBECONFIG=$HOME/.kube/config" >> $GITHUB_ENV
          else
            echo "No kubeconfig provided; skipping"
          fi
      - name: Set up Docker Buildx
        uses: docker/setup-buildx-action@v3
      - name: Log in to GHCR
        uses: docker/login-action@v3
        with:
          registry: ${{ env.REGISTRY }}
          username: ${{ github.actor }}
          password: ${{ secrets.GITHUB_TOKEN }}
      - name: Build and push optimized image
        id: build
        uses: docker/build-push-action@v5
        with:
          context: .
          file: ./Dockerfile.optimized
          platforms: linux/amd64
          push: true
          tags: |
            ${{ env.REGISTRY }}/${{ env.IMAGE_BASE }}/server:${{ needs.version.outputs.version }}
            ${{ env.REGISTRY }}/${{ env.IMAGE_BASE }}/server:${{ needs.version.outputs.short_sha }}
            ${{ env.REGISTRY }}/${{ env.IMAGE_BASE }}/server:latest
          cache-from: type=gha
          cache-to: type=gha,mode=max
          build-args: |
            BUILDKIT_INLINE_CACHE=1

  security-scan:
    needs: [version, build-and-push-image]
    runs-on: k8s-runner
    permissions:
      actions: read
      contents: read
      packages: read
      security-events: write
    env:
      KUBECONFIG_CONTENT: ${{ secrets.KUBECONFIG }}
    steps:
      - uses: actions/checkout@v4
      - name: Configure kubeconfig (if provided)
        run: |
          if [ -n "${KUBECONFIG_CONTENT:-}" ]; then
            mkdir -p "$HOME/.kube"
            printf "%s" "$KUBECONFIG_CONTENT" > "$HOME/.kube/config"
            chmod 600 "$HOME/.kube/config"
            echo "KUBECONFIG=$HOME/.kube/config" >> $GITHUB_ENV
          else
            echo "No kubeconfig provided; skipping"
          fi
      - name: Log in to GHCR
        uses: docker/login-action@v3
        with:
          registry: ${{ env.REGISTRY }}
          username: ${{ github.actor }}
          password: ${{ secrets.GITHUB_TOKEN }}
      - name: Install Trivy
        run: |
          sudo apt-get update
          sudo apt-get install wget apt-transport-https gnupg lsb-release -y
          wget -qO - https://aquasecurity.github.io/trivy-repo/deb/public.key | sudo apt-key add -
          echo "deb https://aquasecurity.github.io/trivy-repo/deb $(lsb_release -sc) main" | sudo tee -a /etc/apt/sources.list.d/trivy.list
          sudo apt-get update
          sudo apt-get install trivy -y
      - name: Run security scan
        env:
          IMAGE_NAME: ${{ needs.build-and-push-image.outputs.image_name }}
          EXIT_ON_VIOLATION: 0
        run: |
          docker pull "$IMAGE_NAME"
          ./scripts/scan_image.sh "$IMAGE_NAME"
      - name: Upload SARIF results
        if: always()
        continue-on-error: true
        uses: github/codeql-action/upload-sarif@v3
        with:
          sarif_file: security-reports/results.sarif
      - name: Upload security artifacts
        if: always()
        uses: actions/upload-artifact@v4
        with:
          name: security-reports-${{ needs.version.outputs.short_sha }}
          path: security-reports/
          retention-days: 30

  summary:
    name: Run Summary
    needs: [version, test, embeddings-live, build-and-push-image, security-scan]
    runs-on: ubuntu-latest
    steps:
      - name: Download security artifacts (if available)
        uses: actions/download-artifact@v4
        with:
          name: security-reports-${{ needs.version.outputs.short_sha }}
          path: security-reports
        continue-on-error: true

      - name: Install jq (for summarizing)
        run: sudo apt-get update && sudo apt-get install -y jq
        continue-on-error: true

      - name: Generate Markdown Summary
        run: |
          VERSION="${{ needs.version.outputs.version }}"
          SHORT_SHA="${{ needs.version.outputs.short_sha }}"
          IMAGE_NAME="${{ needs.build-and-push-image.outputs.image_name }}"
          TEST_STATUS="${{ needs.test.result }}"
          EMB_STATUS="${{ needs.embeddings-live.result }}"
          BUILD_STATUS="${{ needs.build-and-push-image.result }}"
          SEC_STATUS="${{ needs.security-scan.result }}"
          DEPLOY_STATUS="${{ needs.deploy.result }}"

          # Security counts (best effort)
          if [ -f security-reports/vulnerability-report.json ]; then
            TOTAL=$(jq '[.Results[]? | .Vulnerabilities[]?] | length' security-reports/vulnerability-report.json 2>/dev/null || echo 0)
            CRIT=$(jq '[.Results[]? | .Vulnerabilities[]? | select(.Severity=="CRITICAL")] | length' security-reports/vulnerability-report.json 2>/dev/null || echo 0)
            HIGH=$(jq '[.Results[]? | .Vulnerabilities[]? | select(.Severity=="HIGH")] | length' security-reports/vulnerability-report.json 2>/dev/null || echo 0)
            SEC_SUMMARY="${TOTAL} total (CRITICAL: ${CRIT}, HIGH: ${HIGH})"
          else
            SEC_SUMMARY="(artifact not available)"
          fi

          cat >> "$GITHUB_STEP_SUMMARY" <<'EOF'
          # ✅ Doc Server CI Summary

          EOF

          cat >> "$GITHUB_STEP_SUMMARY" <<EOF
          **Commit**: \
          
          - Version: \
            \
            \
          - Short SHA: \
            \
            \
          
          **Container Image**: \
          
          - Name: \
            \
            \
          
          **Job Status**:
          
          | Stage | Status |
          |---|---|
          | Format + Clippy + Tests | ${TEST_STATUS} |
          | Embeddings (live) | ${EMB_STATUS} |
          | Build & Push Image | ${BUILD_STATUS} |
          | Security Scan | ${SEC_STATUS} |
          | Deploy (Helm) | ${DEPLOY_STATUS} |
          
          **Security Summary**: ${SEC_SUMMARY}
          
          - Artifacts: security-reports-${SHORT_SHA}
          
          EOF

          # Fill inline values escaped above
          sed -i "s|Version: \\\n+            \\\n+            \\\n+|Version: ${VERSION}|" "$GITHUB_STEP_SUMMARY"
          sed -i "s|Short SHA: \\\n+            \\\n+            \\\n+|Short SHA: ${SHORT_SHA}|" "$GITHUB_STEP_SUMMARY"
          sed -i "s|Name: \\\n+            \\\n+            \\\n+|Name: ${IMAGE_NAME}|" "$GITHUB_STEP_SUMMARY"<|MERGE_RESOLUTION|>--- conflicted
+++ resolved
@@ -134,10 +134,7 @@
         run: |
           # Fallback to CI postgres service if DATABASE_URL secret isn't set
           if [ -z "$DATABASE_URL" ]; then export DATABASE_URL=postgresql://postgres:postgres@localhost:5432/docs_test; fi
-<<<<<<< HEAD
           # Allow override via workflow/repo env; default to 15 minutes to accommodate OpenAI batch latency
-=======
->>>>>>> 4f7aad98
           export EMBEDDINGS_TEST_MAX_WAIT_SECS=${EMBEDDINGS_TEST_MAX_WAIT_SECS:-900}
           export EMBEDDINGS_TEST_POLL_SECS=${EMBEDDINGS_TEST_POLL_SECS:-5}
           cargo test -p doc-server-embeddings -- --nocapture
